--- conflicted
+++ resolved
@@ -359,11 +359,7 @@
     let (events_sender, events_receiver) = futures_channel::mpsc::unbounded::<PeerEvent>();
 
     let signalling_loop_fut =
-<<<<<<< HEAD
-        signalling_loop(3, config.room_url.clone(), requests_receiver, events_sender);
-=======
         signalling_loop::<UseSignaller>(config.room_url.clone(), requests_receiver, events_sender);
->>>>>>> b6028447
 
     let channels = MessageLoopChannels {
         requests_sender,
